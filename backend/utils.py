--- conflicted
+++ resolved
@@ -30,12 +30,7 @@
     else:
         return "Invalid option"
 
-<<<<<<< HEAD
-
-def export_dict_to_files(data_dict, file_path, file_name_prefix='', file_name_suffix=''):
-=======
 def export_output(data: dict, file_name_prefix='', file_name_suffix='', file_path='./'):
->>>>>>> 0b99d2ec
     """
     Exports a dictionary containing Pandas Series, DataFrames, and plots/images to JSON and image files.
 
@@ -63,26 +58,15 @@
             
             if isinstance(value, (pd.Series, pd.DataFrame)):
 
-<<<<<<< HEAD
-        # Apply conversion to each value in the dictionary
-        converted_data = {key: convert_value(value) for key, value in data_dict.items()}
-=======
                 # Convert Series/DataFrame to JSON-compatible format
                 json_export_data[key] = value.to_json()
->>>>>>> 0b99d2ec
 
             elif isinstance(value, plt.Figure):
 
-<<<<<<< HEAD
-        # Create the full path to the output JSON file
-        file_name_with_timestamp = f"{file_name_prefix}_{timestamp}.json"
-        file_full_path = os.path.join(file_path, file_name_with_timestamp)
-=======
                 # Save the plot as an image
                 image_file_name = f"{file_name_prefix}{key}{file_name_suffix}.png"
                 image_file_path = os.path.join(export_folder, image_file_name)
                 value.savefig(image_file_path)
->>>>>>> 0b99d2ec
 
                 plt.close(value)  # Close the figure to free up memory
 
